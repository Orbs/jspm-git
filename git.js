--- conflicted
+++ resolved
@@ -1,11 +1,7 @@
 
 /**
 * @license jspm-git
-<<<<<<< HEAD
-* Copyright (c) 2016 Tauren Mills, contributors
-=======
 * Copyright (c) 2014-2016 Tauren Mills, contributors
->>>>>>> cd85ba85
 * jspm endpoint for Git Repositories
 * (based on Guy Bedford's github endpoint for jspm https://github.com/jspm/github)
 * License: MIT
