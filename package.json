{
  "name": "jspm-git",
<<<<<<< HEAD
  "version": "0.5.0-beta.2",
  "description": "Generic jspm registry for Git repositories",
=======
  "version": "0.4.4",
  "description": "A generic jspm registry for Git Repositories",
>>>>>>> cd85ba85
  "main": "git.js",
  "scripts": {
    "test": "gulp test",
    "jshint": "jshint git.js"
  },
  "repository": {
    "type": "git",
    "url": "git://github.com/Orbs/jspm-git.git"
  },
  "author": "Tauren Mills",
  "bugs": {
    "url": "https://github.com/Orbs/jspm-git/issues"
  },
  "keywords": [
    "jspm",
    "git",
    "endpoint"
  ],
  "license": "MIT",
  "homepage": "https://github.com/Orbs/jspm-git",
  "dependencies": {
    "ncp": "^2.0",
    "rimraf": "^2.5.2",
    "rsvp": "^3.2.1",
    "semver": "^5.1.0",
    "temp": "^0.8.3",
    "url-join": "^0.0.1",
    "valid-url": "^1.0.9",
    "which": "^1.2.4"
  },
  "devDependencies": {
    "chai": "^3.5.0",
    "gulp": "^3.9.1",
    "gulp-istanbul": "^0.10.3",
    "gulp-jshint": "^2.0.0",
    "gulp-mocha": "^2.2.0",
    "gulp-rimraf": "^0.2.0",
    "jshint": "^2.9.1"
  }
}<|MERGE_RESOLUTION|>--- conflicted
+++ resolved
@@ -1,12 +1,7 @@
 {
   "name": "jspm-git",
-<<<<<<< HEAD
   "version": "0.5.0-beta.2",
   "description": "Generic jspm registry for Git repositories",
-=======
-  "version": "0.4.4",
-  "description": "A generic jspm registry for Git Repositories",
->>>>>>> cd85ba85
   "main": "git.js",
   "scripts": {
     "test": "gulp test",
