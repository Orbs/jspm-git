{
  "name": "jspm-git",
<<<<<<< HEAD
  "version": "0.5.0-beta.5",
  "description": "Generic jspm registry for Git repositories",
=======
  "version": "0.4.6",
  "description": "A generic jspm registry for Git Repositories",
>>>>>>> 25476b3f
  "main": "git.js",
  "scripts": {
    "test": "gulp test",
    "jshint": "jshint git.js"
  },
  "repository": {
    "type": "git",
    "url": "git://github.com/Orbs/jspm-git.git"
  },
  "author": "Tauren Mills",
  "bugs": {
    "url": "https://github.com/Orbs/jspm-git/issues"
  },
  "keywords": [
    "jspm",
    "git",
    "endpoint"
  ],
  "license": "MIT",
  "homepage": "https://github.com/Orbs/jspm-git",
  "dependencies": {
<<<<<<< HEAD
    "bluebird": "^3.3.4",
=======
    "mkdirp": "^0.5.1",
>>>>>>> 25476b3f
    "ncp": "^2.0",
    "rimraf": "^2.5.2",
    "semver": "^5.1.0",
    "temp": "^0.8.3",
    "url-join": "^1.1.0",
    "valid-url": "^1.0.9",
    "which": "^1.2.10"
  },
  "devDependencies": {
    "chai": "^3.5.0",
    "gulp": "^3.9.1",
<<<<<<< HEAD
    "gulp-istanbul": "^0.10.4",
    "gulp-jshint": "^2.0.0",
=======
    "gulp-istanbul": "^1.0.0",
    "gulp-jshint": "^2.0.1",
>>>>>>> 25476b3f
    "gulp-mocha": "^2.2.0",
    "gulp-rimraf": "^0.2.0",
    "jshint": "^2.9.2"
  }
}<|MERGE_RESOLUTION|>--- conflicted
+++ resolved
@@ -1,12 +1,7 @@
 {
   "name": "jspm-git",
-<<<<<<< HEAD
   "version": "0.5.0-beta.5",
   "description": "Generic jspm registry for Git repositories",
-=======
-  "version": "0.4.6",
-  "description": "A generic jspm registry for Git Repositories",
->>>>>>> 25476b3f
   "main": "git.js",
   "scripts": {
     "test": "gulp test",
@@ -28,11 +23,8 @@
   "license": "MIT",
   "homepage": "https://github.com/Orbs/jspm-git",
   "dependencies": {
-<<<<<<< HEAD
+    "mkdirp": "^0.5.1",
     "bluebird": "^3.3.4",
-=======
-    "mkdirp": "^0.5.1",
->>>>>>> 25476b3f
     "ncp": "^2.0",
     "rimraf": "^2.5.2",
     "semver": "^5.1.0",
@@ -44,13 +36,8 @@
   "devDependencies": {
     "chai": "^3.5.0",
     "gulp": "^3.9.1",
-<<<<<<< HEAD
-    "gulp-istanbul": "^0.10.4",
-    "gulp-jshint": "^2.0.0",
-=======
     "gulp-istanbul": "^1.0.0",
     "gulp-jshint": "^2.0.1",
->>>>>>> 25476b3f
     "gulp-mocha": "^2.2.0",
     "gulp-rimraf": "^0.2.0",
     "jshint": "^2.9.2"
